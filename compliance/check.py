#!/usr/bin/env python3
# Copyright 2018 The MLPerf Authors. All Rights Reserved.
#
# Licensed under the Apache License, Version 2.0 (the "License");
# you may not use this file except in compliance with the License.
# You may obtain a copy of the License at
#
#     http://www.apache.org/licenses/LICENSE-2.0
#
# Unless required by applicable law or agreed to in writing, software
# distributed under the License is distributed on an "AS IS" BASIS,
# WITHOUT WARRANTIES OR CONDITIONS OF ANY KIND, either express or implied.
# See the License for the specific language governing permissions and
# limitations under the License.
# =============================================================================

from collections import OrderedDict
from datetime import datetime, timezone
from decimal import Decimal
from typing import Dict, List, Tuple, Set, Any, Optional, Callable
import argparse
import hashlib
import json
import os
import re
import sys
import uuid


class LineWithoutTimeStamp(Exception):
    pass


SUPPORTED_VERSION = ["1.9.1", "1.9.2"]
SUPPORTED_MODEL = {
    8: "YokogawaWT210",
    49: "YokogawaWT310",
    52: "YokogawaWT330E",
    77: "YokogawaWT330E",
}

RANGING_MODE = "ranging"
TESTING_MODE = "run_1"

RESULT_PATHS = [
    "power/client.json",
    "power/client.log",
    "power/ptd_logs.txt",
    "power/server.json",
    "power/server.log",
    os.path.join(RANGING_MODE, "mlperf_log_detail.txt"),
    os.path.join(RANGING_MODE, "mlperf_log_summary.txt"),
    os.path.join(RANGING_MODE, "spl.txt"),
    os.path.join(TESTING_MODE, "mlperf_log_detail.txt"),
    os.path.join(TESTING_MODE, "mlperf_log_summary.txt"),
    os.path.join(TESTING_MODE, "spl.txt"),
]

COMMON_ERROR = "Can't evaluate uncertainty of this sample!"
COMMON_WARNING = "Uncertainty unknown for the last measurement sample!"

def _normalize(path: str) -> str:
    allparts: List[str] = []
    while 1:
        parts = os.path.split(path)
        if parts[0] == path:  # sentinel for absolute paths
            allparts.insert(0, parts[0])
            break
        elif parts[1] == path:  # sentinel for relative paths
            allparts.insert(0, parts[1])
            break
        else:
            path = parts[0]
            allparts.insert(0, parts[1])
    return "/".join(allparts)


def _sort_dict(x: Dict[str, Any]) -> "OrderedDict[str, Any]":
    return OrderedDict(sorted(x.items()))


def hash_dir(dirname: str) -> Dict[str, str]:
    result: Dict[str, str] = {}

    for path, dirs, files in os.walk(dirname, topdown=True):
        relpath = os.path.relpath(path, dirname)
        if relpath == ".":
            relpath = ""
        for file in files:
            fname = os.path.join(relpath, file)
            with open(os.path.join(path, file), "rb") as f:
                result[_normalize(fname)] = hashlib.sha1(f.read()).hexdigest()

    return _sort_dict(result)

def get_time_from_line(
    line: str, data_regexp: str, file: str, timezone_offset: int
) -> float:
    log_time_str = re.search(data_regexp, line)
    if log_time_str and log_time_str.group(0):
        log_datetime = datetime.strptime(log_time_str.group(0), "%m-%d-%Y %H:%M:%S.%f")
        return log_datetime.replace(tzinfo=timezone.utc).timestamp() + timezone_offset
    raise LineWithoutTimeStamp(f"{line.strip()!r} in {file}.")


class SessionDescriptor:
    def __init__(self, path: str):
        self.path = path
        with open(path, "r") as f:
            self.json_object: Dict = json.loads(f.read())
            self.required_fields_check()

    def required_fields_check(self) -> None:
        required_fields = [
            "version",
            "timezone",
            "modules",
            "sources",
            "messages",
            "uuid",
            "session_name",
            "results",
            "phases",
        ]
        absent_keys = set(required_fields) - self.json_object.keys()
        assert (
            len(absent_keys) == 0
        ), f"Required fields {', '.join(absent_keys)!r} does not exist in {self.path!r}"


def compare_dicts_values(d1: Dict[str, str], d2: Dict[str, str], comment: str) -> None:
    files_with_diff_check_sum = {k: d1[k] for k in d1 if k in d2 and d1[k] != d2[k]}
    assert len(files_with_diff_check_sum) == 0, f"{comment}" + "".join(
        [
            f"Expected {d1[i]}, but got {d2[i]} for {i}\n"
            for i in files_with_diff_check_sum
        ]
    )


def compare_dicts(s1: Dict[str, str], s2: Dict[str, str], comment: str) -> None:
    assert (
        s1.keys() == s2.keys()
    ), f"{comment} Expected key values are {', '.join(s1.keys())!r},\nbut got {', '.join(s2.keys())!r}."

    compare_dicts_values(s1, s2, comment)


def sources_check(sd: SessionDescriptor) -> None:
    """Compare the current checksum of the code from client.json or server.json against the standard checksum of the source code from sources_checksums.json."""
    s = sd.json_object["sources"]

    with open(os.path.join(os.path.dirname(__file__), "sources_checksums.json")) as f:
        sources_sample = json.load(f)

    compare_dicts(
        sources_sample,
        s,
        f"{sd.path} 'sources' values and 'sources_checksums.json' values comparison:\n",
    )


def ptd_messages_check(sd: SessionDescriptor) -> None:
    """Performs multiple checks:
    - Check the ptd version number.
    - Check the device model.
    - Compare message replies with expected values.
    - Check that initial values set after the test is completed.
    """
    msgs = sd.json_object["ptd_messages"]

    def get_ptd_answer(command: str) -> str:
        for msg in msgs:
            if msg["cmd"] == command:
                return msg["reply"]
        return ""

    identify_answer = get_ptd_answer("Identify")
    assert (
        len(identify_answer) != 0
    ), "There is no answer to the 'Identify' command for PTD."
    power_meter_model = identify_answer.split(",")[0]
    groups = re.search(r"(?<=version=)(.+?)-", identify_answer)
    version = "" if groups is None else groups.group(1)

    assert (
        version in SUPPORTED_VERSION
    ), f"PTD version {version!r} is not supported. Supported versions are 1.9.1 and 1.9.2"
    assert (
        power_meter_model in SUPPORTED_MODEL.values()
    ), f"Power meter {power_meter_model!r} is not supportable. Only {', '.join(SUPPORTED_MODEL.values())} are supported."

    def check_reply(cmd: str, reply: str) -> None:
        stop_counter = 0
        for msg in msgs:
            if msg["cmd"].startswith(cmd):
                if msg["cmd"] == "Stop":
                    # In normal flow the third answer to stop command is `Error: no measurement to stop`
                    if stop_counter == 2:
                        reply = "Error: no measurement to stop"
                    stop_counter += 1
                assert (
                    reply == msg["reply"]
                ), f"Wrong reply for {msg['cmd']!r} command. Expected {reply!r}, but got {msg['reply']!r}"

    check_reply("SR,A", "Range A changed")
    check_reply("SR,V", "Range V changed")
    check_reply(
        "Go,1000,",
        "Starting untimed measurement, maximum 500000 samples at 1000ms with 0 rampup samples",
    )
    check_reply("Stop", "Stopping untimed measurement")

    def get_initial_range(param_num: int, reply: str) -> str:
        reply_list = reply.split(",")
        try:
            if reply_list[param_num] == "0" and float(reply_list[param_num + 1]) > 0:
                return reply_list[param_num + 1]
        except (ValueError, IndexError) as e:
            raise Exception(f"Can not get power meters initial values from {reply!r}")
        return "Auto"

    def get_command_by_value_and_number(cmd: str, number: int) -> Optional[str]:
        command_counter = 0
        for msg in msgs:
            if msg["cmd"].startswith(cmd):
                command_counter += 1
                if command_counter == number:
                    return msg["cmd"]
        raise Exception(f"Can not find the {number} command starting with {cmd!r}.")
        return None

    initial_amps = get_initial_range(1, msgs[2]["reply"])
    initial_volts = get_initial_range(3, msgs[2]["reply"])

    initial_amps_command = get_command_by_value_and_number("SR,A", 3)
    initial_volts_command = get_command_by_value_and_number("SR,V", 3)

    assert (
        initial_amps_command == f"SR,A,{initial_amps}"
    ), f"Do not set Amps range as initial. Expected 'SR,A,{initial_amps}', got {initial_amps_command!r}."
    assert (
        initial_volts_command == f"SR,V,{initial_volts}"
    ), f"Do not set Volts range as initial. Expected 'SR,V,{initial_volts}', got {initial_volts_command!r}."


def uuid_check(client_sd: SessionDescriptor, server_sd: SessionDescriptor) -> None:
    """Compare UUIDs from client.json and server.json. They should be the same."""
    uuid_c = client_sd.json_object["uuid"]
    uuid_s = server_sd.json_object["uuid"]

    assert uuid.UUID(uuid_c["client"]) == uuid.UUID(
        uuid_s["client"]
    ), "'client uuid' is not equal."
    assert uuid.UUID(uuid_c["server"]) == uuid.UUID(
        uuid_s["server"]
    ), "'server uuid' is not equal."


def phases_check(
    client_sd: SessionDescriptor, server_sd: SessionDescriptor, path: str
) -> None:
    """Check that the time difference between corresponding checkpoint values from client.json and server.json is less than 200 ms.
       Check that the loadgen timestamps are within workload time interval.
       Check that the duration of loadgen test for the ranging mode is comparable with duration of loadgen test for the testing mode.
    """
    phases_ranging_c = client_sd.json_object["phases"]["ranging"]
    phases_testing_c = client_sd.json_object["phases"]["testing"]
    phases_ranging_s = server_sd.json_object["phases"]["ranging"]
    phases_testing_s = server_sd.json_object["phases"]["testing"]

    def comapre_time(phases_client, phases_server, mode) -> None:
        assert len(phases_client) == len(
            phases_server
        ), f"Phases amount is not equal for {mode} mode."
        for i in range(len(phases_client)):
            assert (
                abs(phases_client[i][0] - phases_server[i][0]) < 0.2
            ), f"The time difference for {i + 1} phase of {mode} mode is equal or more than 200ms."

    comapre_time(phases_ranging_c, phases_ranging_s, RANGING_MODE)
    comapre_time(phases_testing_c, phases_testing_s, TESTING_MODE)

    def compare_duration(range_duration: float, test_duration: float) -> None:
        duration_diff = abs(range_duration - test_duration) / max(
            range_duration, test_duration
        )

        assert (
            duration_diff < 0.05
        ), "Duration of the ranging mode differs from the duration of testing mode by more than 5 percent"

    def get_begin_end_time_from_mlperf_log_detail(path: str) -> Tuple[float, float]:
        system_begin = None
        system_end = None

        timezone_offset = int(server_sd.json_object["timezone"])

        file = os.path.join(path, "mlperf_log_detail.txt")

        with open(file) as f:
            for line in f:
                if re.search("power_begin", line.lower()):
                    system_begin = get_time_from_line(
                        line, "(\d*-\d*-\d* \d*:\d*:\d*\.\d*)", file, timezone_offset,
                    )
                elif re.search("power_end", line.lower()):
                    system_end = get_time_from_line(
                        line, "(\d*-\d*-\d* \d*:\d*:\d*\.\d*)", file, timezone_offset,
                    )
                if system_begin and system_end:
                    break

        assert system_begin is not None, f"Can not get power_begin time from {file!r}"
        assert system_end is not None, f"Can not get power_end time from {file!r}"

        return system_begin, system_end

    def compare_time_boundaries(
        begin: float, end: float, phases: List[Any], mode: str
    ) -> None:
        assert (
            phases[1][0] < begin < phases[2][0]
        ), f"Loadgen test begin time is not within {mode} mode time interval."
        assert (
            phases[1][0] < end < phases[2][0]
        ), f"Loadgen test end time is not within {mode} mode time interval."

    system_begin_r, system_end_r = get_begin_end_time_from_mlperf_log_detail(
        os.path.join(path, "ranging")
    )

    system_begin_t, system_end_t = get_begin_end_time_from_mlperf_log_detail(
        os.path.join(path, "run_1")
    )

    compare_time_boundaries(system_begin_r, system_end_r, phases_ranging_c, "ranging")
    compare_time_boundaries(system_begin_t, system_end_t, phases_testing_c, "testing")

    ranging_duration_d = system_end_r - system_begin_r
    testing_duration_d = system_end_t - system_begin_t

    compare_duration(ranging_duration_d, testing_duration_d)


def session_name_check(
    client_sd: SessionDescriptor, server_sd: SessionDescriptor
) -> None:
    """Check that session names from client.json and server.json are equal."""
    session_name_c = client_sd.json_object["session_name"]
    session_name_s = server_sd.json_object["session_name"]
    assert (
        session_name_c == session_name_s
    ), f"Session name is not equal. Client session name is {session_name_c!r}. Server session name is {session_name_s!r}"


def messages_check(client_sd: SessionDescriptor, server_sd: SessionDescriptor) -> None:
    """Compare client and server messages list length.
       Compare messages values and replies from client.json and server.json.
       Compare client and server version.
    """
    mc = client_sd.json_object["messages"]
    ms = server_sd.json_object["messages"]

    assert (
        len(mc) == len(ms) - 1
    ), f"Client commands list length ({len(mc)}) should be less than server commands list length ({len(ms)}) by one. "

    # Check that server.json contains all client.json messages and replies.
    for i in range(len(mc)):
        assert (
            mc[i]["cmd"] == ms[i]["cmd"]
        ), f"Commands {i} are different. Server command is {ms[i]['cmd']!r}. Client command is {mc[i]['cmd']!r}."
        if "time" != mc[i]["cmd"]:
            assert (
                mc[i]["reply"] == ms[i]["reply"]
            ), f"Replies on command {mc[i]['cmd']!r} are different. Server reply is {ms[i]['reply']!r}. Client command is {mc[i]['reply']!r}."

    # Check client and server version from server.json. Server.json contains all client.json messages and replies. Checked earlier.
    def get_version(regexp: str, line: str) -> str:
        version_o = re.search(regexp, line)
        assert version_o is not None, f"Server version is not defined in:'{line}'"
        return version_o.group(1)

    client_version = get_version("mlcommons\/power client v(\d+)$", ms[0]["cmd"])
    server_version = get_version("mlcommons\/power server v(\d+)$", ms[0]["reply"])

    assert (
        client_version == server_version
    ), f"Client.py version ({client_version}) is not equal server.py version ({server_version})."


def results_check(
    server_sd: SessionDescriptor, client_sd: SessionDescriptor, result_path: str
) -> None:
    """Calculate the checksum for result files. Compare them with the checksums list formed from joined results from server.json and client.json.
       Check that results from client.json and server.json have no extra and absent files.
       Compare that results files from client.json and server.json have the same checksum.
    """
<<<<<<< HEAD
    # Hashes of the files in results directory
    results = dict(source_hashes.hash_dir(result_path))
    # Hashes recorded in server.json
=======
    results = dict(hash_dir(result_path))
>>>>>>> 6449a632
    results_s = server_sd.json_object["results"]
    # Hashes recorded in client.json
    results_c = client_sd.json_object["results"]

    # TODO: server.json checksum
    results.pop("power/server.json")
    RESULT_PATHS.remove("power/server.json")

    def remove_optional_path(res: Dict[str, str]) -> None:
        keys = list(res.keys())
        for path in keys:
            # Ignore all the optional files.
            if path not in RESULT_PATHS:
                del res[path]

    # We only check the hashes of the files required for submission.
    remove_optional_path(results_s)
    remove_optional_path(results_c)
    remove_optional_path(results)

    # Make sure the hashes match between server.json and client.json
    compare_dicts_values(
        results_s,
        results_c,
        f"{server_sd.path} and {client_sd.path} results checksum comparison",
    )
    compare_dicts_values(
        results_c,
        results_s,
        f"{client_sd.path} and {server_sd.path} results checksum comparison",
    )

    # Check if the hashes of the files in results directory match the ones recorded in server.json/client.json.
    result_c_s = {**results_c, **results_s}

    compare_dicts(
        result_c_s,
        results,
        f"{server_sd.path} + {client_sd.path} results checksum values and calculated {result_path} content checksum comparison:\n",
    )

    # Check if all the required files are present
    def result_files_compare(
        res: Dict[str, str], ref_res: List[str], path: str
    ) -> None:
        # If a file is required (in ref_res) but is not present in results directory (res),
        # then the submission is invalid.
        absent_files = set(ref_res) - set(res.keys())
        assert (
            len(absent_files) == 0
        ), f"There are absent files {', '.join(absent_files)!r} in the results of {path}"

    result_files_compare(result_c_s, RESULT_PATHS, f"{server_sd.path} + {client_sd.path}")
    result_files_compare(results, RESULT_PATHS, result_path)

def check_ptd_logs(server_sd: SessionDescriptor, path: str) -> None:
    """Check if ptd message starts with 'WARNING' or 'ERROR' in ptd logs.
       Check 'Uncertainty checking for Yokogawa... is activated' in PTD logs.
    """
    start_ranging_time = None
    stop_ranging_time = None
    ranging_mark = f"{server_sd.json_object['session_name']}_ranging"

    file_path = os.path.join(path, "power", "ptd_logs.txt")
    date_regexp = "(^\d\d-\d\d-\d\d\d\d \d\d:\d\d:\d\d.\d\d\d)"
    timezone_offset = int(server_sd.json_object["timezone"])

    with open(file_path, "r") as f:
        ptd_log_lines = f.readlines()

    def find_common_problem(reg_exp: str, line: str, common_problem: str) -> None:
        problem_line = re.search(reg_exp, line)

        if problem_line and problem_line.group(0):
            log_time = get_time_from_line(line, date_regexp, file_path, timezone_offset)
            if start_ranging_time is None or stop_ranging_time is None:
                raise Exception("Can not find ranging time in ptd_logs.txt.")
            if start_ranging_time < log_time < stop_ranging_time:
                assert (
                    problem_line.group(0).strip().startswith(common_problem)
                ), f"{line.strip()!r} in ptd_log.txt"
                return
            raise Exception(f"{line.strip()!r} in ptd_log.txt.")

    start_ranging_line = f": Go with mark {ranging_mark!r}"

    def get_msg_without_time(line: str) -> Optional[str]:
        try:
            get_time_from_line(line, date_regexp, file_path, timezone_offset)
        except LineWithoutTimeStamp:
            return line
        msg_o = re.search(f"(?<={date_regexp}).+", line)
        if msg_o is None:
            return None
        return msg_o.group(0).strip()

    for line in ptd_log_lines:
        msg = get_msg_without_time(line)
        if msg is None:
            continue
        if (not start_ranging_time) and (start_ranging_line == msg):
            start_ranging_time = get_time_from_line(
                line, date_regexp, file_path, timezone_offset
            )
        if (not stop_ranging_time) and bool(start_ranging_time):
            if ": Completed test" == msg:
                stop_ranging_time = get_time_from_line(
                    line, date_regexp, file_path, timezone_offset
                )
                break

    if start_ranging_time is None or stop_ranging_time is None:
        raise Exception("Can not find ranging time in ptd_logs.txt.")

    is_uncertainty_check_activated = False

    for line in ptd_log_lines:
        msg_o = re.search(f"Uncertainty checking for Yokogawa\S+ is activated", line)
        if msg_o is not None:
            try:
                log_time = None
                log_time = get_time_from_line(
                    line, date_regexp, file_path, timezone_offset
                )
            except LineWithoutTimeStamp:
                assert (
                    log_time is not None
                ), "ptd_logs.txt: Can not get timestamp for 'Uncertainty checking for Yokogawa... is activated' message."
            assert (
                start_ranging_time is not None and log_time < start_ranging_time
            ), "ptd_logs.txt: Uncertainty checking Yokogawa... was activated after ranging mode was started."
            is_uncertainty_check_activated = True
            break

    assert (
        is_uncertainty_check_activated
    ), "ptd_logs.txt: Line 'Uncertainty checking for Yokogawa... is activated' is not found."

    for line in ptd_log_lines:
        find_common_problem("(?<=WARNING:).+", line, COMMON_WARNING)
        find_common_problem("(?<=ERROR:).+", line, COMMON_ERROR)


def check_ptd_config(server_sd: SessionDescriptor) -> None:
    """Check the device number is supported.
       If the device is multichannel, check that two numbers are using for channel configuration.
    """
    ptd_config = server_sd.json_object["ptd_config"]

    dev_num = ptd_config["device_type"]
    assert dev_num in SUPPORTED_MODEL.keys(), (
        f"Device number {dev_num} is not supported. Supported numbers are "
        + ", ".join([str(i) for i in SUPPORTED_MODEL.keys()])
    )

    if dev_num == 77:
        channels = ""
        command = ptd_config["command"]

        for i in range(len(command)):
            if command[i] == "-c":
                channels = command[i + 1]
                break

        assert (
            len(channels.split(",")) == 2
            and ptd_config["channel"]
            and len(ptd_config["channel"]) == 2
        ), f"Expected multichannel mode for {SUPPORTED_MODEL[dev_num]}, but got 1-channel."


def debug_check(server_sd: SessionDescriptor) -> None:
    """Check debug is disabled on server-side"""
    assert (
        server_sd.json_object.get("debug", False) is False
    ), "Server was running in debug mode"


def check_with_logging(check_name: str, check: Callable[[], None]) -> bool:
    try:
        check()
    except Exception as e:
        print(f"[ ] {check_name}")
        print(f"\t{e}\n")
        return False
    else:
        print(f"[x] {check_name}")
    return True


def check(path: str) -> int:
    client = SessionDescriptor(os.path.join(path, "power/client.json"))
    server = SessionDescriptor(os.path.join(path, "power/server.json"))

    check_with_description = {
        "Check client sources checksum": lambda: sources_check(client),
        "Check server sources checksum": lambda: sources_check(server),
        "Check PTD commands and replies": lambda: ptd_messages_check(server),
        "Check UUID": lambda: uuid_check(client, server),
        "Check session name": lambda: session_name_check(client, server),
        "Check time difference": lambda: phases_check(client, server, path),
        "Check client server messages": lambda: messages_check(client, server),
        "Check results checksum": lambda: results_check(server, client, path),
        "Check errors and warnings from PTD logs": lambda: check_ptd_logs(server, path),
        "Check PTD configuration": lambda: check_ptd_config(server),
        "Check debug is disabled on server-side": lambda: debug_check(server),
    }

    result = True

    for description in check_with_description.keys():
        result &= check_with_logging(description, check_with_description[description])

    print(f"\n{'All' if result else 'ERROR: Not all'} checks passed")

    return 0 if result else 1


if __name__ == "__main__":
    parser = argparse.ArgumentParser(
        description="Check PTD client-server session results"
    )
    parser.add_argument("session_directory", help="directory with session results data")

    args = parser.parse_args()

    return_code = check(args.session_directory)

    exit(return_code)<|MERGE_RESOLUTION|>--- conflicted
+++ resolved
@@ -397,13 +397,10 @@
        Check that results from client.json and server.json have no extra and absent files.
        Compare that results files from client.json and server.json have the same checksum.
     """
-<<<<<<< HEAD
+
     # Hashes of the files in results directory
-    results = dict(source_hashes.hash_dir(result_path))
+    results = dict(hash_dir(result_path))
     # Hashes recorded in server.json
-=======
-    results = dict(hash_dir(result_path))
->>>>>>> 6449a632
     results_s = server_sd.json_object["results"]
     # Hashes recorded in client.json
     results_c = client_sd.json_object["results"]
